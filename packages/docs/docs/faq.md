# Frequently Asked Questions

<<<<<<< HEAD
## General

### What is ElizaOS?

ElizaOS is an open-source framework for creating AI agents that can interact across multiple platforms through a consistent, extensible architecture. It features a modular design with plugin-based capabilities, entity-component architecture, vector-based memory, and cross-platform integration.

### What's the difference between v1 and v2?

**Note**: For developers currently using v1, it's recommended to continue with v1 until v2 is fully stable. V2 is designed to be mostly backwards compatible.

**What's New in V2:**

1. **Improved Architecture**

   - Modular package registry system
   - CLI tool for project and plugin management
   - Better organized codebase structure

2. **Enhanced Communication**

   - Cross-platform message routing
   - Better support for autonomous agent actions
   - More consistent interaction models

3. **Advanced Entity-Component System**

   - Flexible data modeling for agents and users
   - Dynamic composition of objects without complex inheritance
   - Better relationship tracking between entities
=======

### What is Eliza?
Eliza is an open-source framework for building AI agents that can interact on platforms like Twitter, Discord, and Telegram. It was created by Shaw and is maintained by the community.

### What's the difference between v1 and v2?

Note: It's recommended for devs to keep working with v1, v2 will be mostly backwards compatible

**What's Wrong with V1:**
1. Cluttered: Too many packages directly in the core codebase
2. Message Handling: Isolated and limited message routing between platforms
3. Wallet Confusion: Separate wallets for different chains adds friction
4. Limited Planning: Limited action planning abilities

**What's New in V2:**
1. Better Organization
- New package registry system to submit packages without core code changes
- More modular and maintainable architecture
- CLI tool for package management

2. Smarter Communication
- Agents can more easily route messages across different platforms
- Better support for autonomous actions

3. Simplified Wallet System
- One unified wallet system (like a video game inventory)
- Better at handling transactions across different blockchains
- Each "inventory provider" can have its own unique actions

4. Character Improvements
- Characters can now evolve and learn over time
- All character data stored in a database instead of static files
- Can grow and change based on community interactions

5. Advanced Planning
- Agents can now plan out a series of actions in advance
- More strategic and autonomous behavior

---

## Installation and Setup

### What are the system requirements for running Eliza?
- Node.js version 23+ (specifically 23.3.0 is recommended)
- pnpm package manager
- At least 2GB RAM
- For Windows users: WSL2 (Windows Subsystem for Linux)

### How do I get started with Eliza?
1. Follow the [quick start guide](/docs/quickstart.md) in the README
3. Watch the AI Agent Dev School videos on YouTube for step-by-step guidance
4. Join the Discord community for support

### How do I fix common installation issues?
If you encounter build failures or dependency errors:
1. Ensure you're using Node.js v23.3.0: `nvm install 23.3.0 && nvm use 23.3.0`
2. Clean your environment: `pnpm clean`
3. Install dependencies: `pnpm install --no-frozen-lockfile`
4. Rebuild: `pnpm build`
5. If issues persist, try checking out the latest release:
   ```bash
   git checkout $(git describe --tags --abbrev=0)
   ```
   
### How do I use local models with Eliza?
Use **Ollama** for local models. Install Ollama, download the desired model (e.g., `llama3.1`), set `modelProvider` to `"ollama"` in the character file, and configure `OLLAMA` settings in `.env`.

### How do I update Eliza to the latest version?
1. Pull the latest changes
2. Clean your environment: `pnpm clean`
3. Reinstall dependencies: `pnpm install --no-frozen-lockfile`
4. Rebuild: `pnpm build`

---

## Running Multiple Agents

### How do I run multiple agents simultaneously?
You have several options:
1. Use the command line:
   ```bash
   pnpm start --characters="characters/agent1.json,characters/agent2.json"
   ```
2. Create separate projects for each agent with their own configurations
3. For production, use separate Docker containers for each agent

### Can I run multiple agents on one machine?
Yes, but consider:
- Each agent needs its own port configuration
- Separate the .env files or use character-specific secrets
- Monitor memory usage (2-4GB RAM per agent recommended)



---

## Twitter/X Integration

### How do I prevent my agent from spamming or posting duplicates?
Configure your .env file:
```
ENABLE_ACTION_PROCESSING=false
POST_INTERVAL_MIN=900  # 15 minutes minimum
POST_INTERVAL_MAX=1200 # 20 minutes maximum
TWITTER_DRY_RUN=true   # Test mode
```

### How do I control which tweets my agent responds to?
1. Configure target users in .env:
   ```
   TWITTER_TARGET_USERS="user1,user2,user3"
   ```
2. Control specific actions:
   ```
   TWITTER_LIKES_ENABLE=false
   TWITTER_RETWEETS_ENABLE=false
   TWITTER_REPLY_ENABLE=true
   TWITTER_FOLLOW_ENABLE=false
   ```

### How do I fix Twitter authentication issues?
1. Mark your account as "Automated" in Twitter settings
2. Ensure proper credentials in .env file
3. Consider using a residential IP or VPN as Twitter may block cloud IPs
4. Set up proper rate limiting to avoid suspensions

### How do I prevent unwanted Twitter interactions?
To better control what tweets your agent responds to, configure `TWITTER_TARGET_USERS` in `.env` and set specific action flags like `TWITTER_LIKES_ENABLE=false` to control interaction types.

### How do I troubleshoot Twitter authentication issues?
Ensure correct credentials in `.env`, mark account as "Automated" in Twitter settings, and consider using a residential IP to avoid blocks.

### How do I make my agent respond to Twitter replies?
Set `ENABLE_ACTION_PROCESSING=true` and configure `TWITTER_POLL_INTERVAL`. Target specific users for guaranteed responses.

### How do I avoid Twitter bot suspensions?
- Mark account as automated in Twitter settings
- Space out posts (15-20 minutes between interactions)
- Avoid using proxies

### How do I fix Twitter authentication issues?
- Ensure correct credentials in .env file
- Use valid TWITTER_COOKIES format
- Turn on "Automated" in Twitter profile settings

---

## Model Configuration

### How do I switch between different AI models?
In your character.json file:
```json
{
  "modelProvider": "openai",  // or "anthropic", "deepseek", etc.
  "settings": {
    "model": "gpt-4",
    "maxInputTokens": 200000,
    "maxOutputTokens": 8192
  }
}
```

### How do I manage API keys and secrets?
Two options:
1. Global .env file for shared settings
2. Character-specific secrets in character.json:
   ```json
   {
     "settings": {
       "secrets": {
         "OPENAI_API_KEY": "your-key-here"
       }
     }
   }
   ```

---

## Memory and Knowledge Management

### How does memory management work in ElizaOS?
ElizaOS uses RAG (Retrieval-Augmented Generation) to convert prompts into vector embeddings for efficient context retrieval and memory storage.

### How do I fix "Cannot generate embedding: Memory content is empty"?
Check your database for null memory entries and ensure proper content formatting when storing new memories.

### How do I manage my agent's memory?
- To reset memory: Delete the db.sqlite file and restart
- To add documents: Specify path to file / folder in the characterfile
- For large datasets: Consider using a vector database

### How much does it cost to run an agent?
- OpenAI API: Approximately 500 simple replies for $1
- Server hosting: $5-20/month depending on provider
- Optional: Twitter API costs if using premium features
- Local deployment can reduce costs but requires 24/7 uptime

### How do I clear or reset my agent's memory?
1. Delete the db.sqlite file in the agent/data directory
2. Restart your agent
3. Alternatively, use `pnpm cleanstart`

### How do I add custom knowledge or use RAG with my agent?
1. Convert documents to txt/md format
2. Use the [folder2knowledge](https://github.com/elizaOS/characterfile/tree/main/scripts) tool
3. Add to the knowledge section in your character file, [see docs](docs/core/characterfile.md) via `"ragKnowledge": true`


---

## Plugins and Extensions

### How do I add plugins to my agent?
1. Add the plugin to your character.json:
   ```json
   {
     "plugins": ["@elizaos/plugin-name"]
   }
   ```
2. Install the plugin: `pnpm install @elizaos/plugin-name`
3. Rebuild: `pnpm build`
4. Configure any required plugin settings in .env or character file

### How do I create custom plugins?
1. Create a new directory in packages/plugins
2. Implement required interfaces (actions, providers, evaluators)
3. Add to your character's plugins array
4. Test locally before deployment

---

## Production Deployment

### What's the recommended way to deploy Eliza?
1. Use a VPS or cloud provider (DigitalOcean, AWS, Hetzner)
2. Requirements:
   - Minimum 2GB RAM
   - 20GB storage
   - Ubuntu or Debian recommended
3. Use PM2 or Docker for process management
4. Consider using residential IPs for Twitter bots

### How do I ensure my agent runs continuously?
1. Use a process manager like PM2:
   ```bash
   npm install -g pm2
   pm2 start "pnpm start" --name eliza
   pm2 save
   ```
2. Set up monitoring and automatic restarts
3. Use proper error handling and logging

---

## Troubleshooting

### How do I fix database connection issues?
1. For SQLite:
   - Delete db.sqlite and restart
   - Check file permissions
2. For PostgreSQL:
   - Verify connection string
   - Check database exists
   - Ensure proper credentials

### How do I debug when my agent isn't responding?
1. Enable debug logging in .env:
   ```
   DEBUG=eliza:*
   ```
2. Check the database for saved messages
3. Verify API keys and model provider status
4. Check client-specific settings (Twitter, Discord, etc.)

### How do I resolve embedding dimension mismatch errors?
1. Set `USE_OPENAI_EMBEDDING=true` in .env
2. Delete db.sqlite to reset embeddings
3. Ensure consistent embedding models across your setup

### Why does my agent post in JSON format sometimes?
This usually happens due to incorrect output formatting or template issues. Check your character file's templates and ensure the text formatting is correct without raw JSON objects.

### How do I make my agent only respond to mentions?
Add a mention filter to your character's configuration and set `ENABLE_ACTION_PROCESSING=false` in your .env file.

---

## How can I contribute?
>>>>>>> 5a0b514d

4. **Memory and Knowledge Improvements**

<<<<<<< HEAD
   - Semantic retrieval of conversations and knowledge
   - More efficient vector-based memory organization
   - Better integration of knowledge across contexts
=======
- **Participate in community discussions**: Share your memecoin insights, propose new ideas, and engage with other community members.
- **Contribute to the development of the Eliza platform**: https://github.com/elizaOS/eliza
- **Help build the Eliza ecosystem**: Create applications / tools, resources, and memes. Give feedback, and spread the word

#### Technical Contributions
>>>>>>> 5a0b514d

5. **Worlds and Rooms**
   - Structured container model for organizing interactions
   - More consistent participant management
   - Cross-platform space mapping

---

## Installation and Setup

### What are the system requirements for running ElizaOS?

- Node.js version 23+ (version 23.3.0 is recommended)
- pnpm package manager (for development) or npx (for using CLI tools)
- At least 2GB RAM
- Windows users: WSL2 (Windows Subsystem for Linux) is recommended

### How do I get started with ElizaOS?

1. Use the CLI create command to scaffold a new project:
   ```bash
   npx @elizaos/cli create
   ```
2. Follow the interactive prompts to set up your project
3. Navigate to your project directory and start the agent:
   ```bash
   cd my-project
   npx @elizaos/cli start
   ```

### How do I fix common installation issues?

If you encounter build failures or dependency errors:

1. Ensure you're using Node.js v23.3.0: `nvm install 23.3.0 && nvm use 23.3.0`
2. Try creating a fresh project using `npx @elizaos/cli create`
3. Verify your database connection settings
4. Check the logs for specific error messages
5. Join the Discord community for support

### How do I use local models with ElizaOS?

Use **Ollama** for local models:

1. Install Ollama on your system
2. Download your preferred model (e.g., `ollama pull llama3.1`)
3. Set the model configuration in your project:
   ```json
   {
     "modelProvider": "ollama",
     "settings": {
       "OLLAMA_BASE_URL": "http://localhost:11434"
     }
   }
   ```

### How do I update my ElizaOS project?

1. Update the CLI: `npm install -g @elizaos/cli@latest`
2. Update dependencies in your project:
   ```bash
   cd my-project
   npm update @elizaos/core @elizaos/cli
   ```

---

## Running Agents

### How do I run my agent in production?

Use the `start` command for production:

```bash
npx @elizaos/cli start
```

This command will:

1. Load your project configuration
2. Initialize the database
3. Load all plugins
4. Start the HTTP API server
5. Begin processing messages and events

### How do I run my agent in development mode?

Use the `dev` command during development:

```bash
npx @elizaos/cli dev
```

This provides hot reloading and more verbose logging.

### How do I run multiple agents simultaneously?

1. Create separate project directories for each agent
2. Run each project on a different port:

   ```bash
   cd agent1-project
   npx @elizaos/cli start --port 3000

   # In another terminal
   cd agent2-project
   npx @elizaos/cli start --port 3001
   ```

3. For production, consider using separate Docker containers or PM2 instances

### Can I test a specific character configuration?

Yes, use the `--character` flag with the `start` command:

```bash
npx @elizaos/cli start --character path/to/character.json
```

---

## Platform Integration

### How do I connect my agent to Discord?

1. Install the Discord plugin:
   ```bash
   npm install @elizaos/plugin-discord
   ```
2. Add the plugin to your project configuration
3. Configure your Discord credentials in the environment or settings
4. Start your agent with `npx @elizaos/cli start`

### How do I control platform-specific behaviors?

Each platform plugin has its own configuration options. For example, to control Discord interactions:

```json
{
  "plugins": ["@elizaos/plugin-discord"],
  "settings": {
    "DISCORD_TOKEN": "your-token",
    "DISCORD_MENTIONS_ONLY": true,
    "DISCORD_CHANNELS": "general,bot-chat"
  }
}
```

### How do I connect to multiple platforms at once?

Add multiple platform plugins to your project:

```json
{
  "plugins": ["@elizaos/plugin-discord", "@elizaos/plugin-telegram"]
}
```

Each plugin will handle connections to its respective platform.

---

## Memory and Knowledge Management

### How does memory management work in ElizaOS?

ElizaOS uses a vector-based memory system with different types:

<<<<<<< HEAD
- Messages: Conversations stored with embeddings for semantic search
- Facts: Extracted knowledge from conversations
- Documents: External knowledge processed into fragments

Memory is retrieved contextually based on relevance to current conversations.

### How do I add external knowledge to my agent?

1. Add knowledge files to your project's `knowledge` directory
2. Ensure your project configuration includes these paths:
   ```json
   {
     "knowledge": ["./knowledge/documents", { "path": "./knowledge/private", "shared": false }]
   }
   ```
3. Start your agent, which will process and embed this knowledge

### How do I clear or reset my agent's memory?

1. For PGLite: Delete the db.sqlite file in your project directory
2. For PostgreSQL: Use database tools to clear specific tables
3. Restart your agent with `npx @elizaos/cli start`

### How much does it cost to run an agent?

Costs vary based on:

- Model provider (OpenAI, Anthropic, etc.) and usage
- Server hosting ($5-20/month depending on provider)
- Database hosting (if using external PostgreSQL)
- Platform API costs (if using premium features)

Using local models can significantly reduce costs.

---

## Plugins and Extensions

### How do I create a new plugin?

Use the CLI create command with the plugin type:

```bash
npx @elizaos/cli create --type plugin
```

This will scaffold a plugin project with the necessary structure.

### How do I add plugins to my project?

1. Install the plugin: `npm install @elizaos/plugin-name`
2. Add it to your project configuration:
   ```json
   {
     "plugins": ["@elizaos/plugin-name"]
   }
   ```
3. Configure any plugin-specific settings
4. Restart your agent

### How do I publish my plugin?

Use the plugins publish command:

```bash
npx @elizaos/cli plugin publish
```

This validates your plugin and publishes it to the registry.

---

## Worlds and Rooms

### What are worlds and rooms in ElizaOS?

- **Worlds** are containers for entities and rooms, similar to Discord servers or Slack workspaces
- **Rooms** are interaction spaces within worlds, like channels or direct messages
- Entities (users and agents) participate in rooms and can belong to worlds

### How do I create a world programmatically?

```typescript
const worldId = await runtime.createWorld({
  name: 'My Project Space',
  agentId: runtime.agentId,
  serverId: 'external-system-id',
});
```

### How do I manage rooms in a world?

```typescript
// Create a room in a world
const roomId = await runtime.createRoom({
  name: 'general-chat',
  source: 'discord',
  type: ChannelType.GROUP,
  worldId: parentWorldId,
});

// Add participants to a room
await runtime.addParticipant(entityId, roomId);
```

---

## Troubleshooting

### How do I debug when my agent isn't responding?

1. Check the console logs for error messages
2. Verify your database connection is working
3. Ensure model API keys are valid
4. Check platform-specific configurations
5. Try running with `--configure` to reset configurations:
   ```bash
   npx @elizaos/cli start --configure
   ```

### How do I resolve database connection issues?

1. For PGLite:
   - Check file permissions
   - Try deleting and recreating the database
2. For PostgreSQL:
   - Verify connection string
   - Check database exists and is accessible
   - Ensure proper credentials

### Why am I seeing model API errors?

Common causes:

1. Invalid or expired API key
2. Rate limiting or quota exceeded
3. Incompatible model parameters
4. Network connectivity issues

Try setting `--configure` to update your model settings:

```bash
npx @elizaos/cli start --configure
```

### How do I fix "Cannot generate embedding" errors?

1. Check that your model provider supports embeddings
2. Verify API keys for the embedding model
3. Ensure content being embedded is not empty or malformed
4. For consistency, use the same embedding model throughout your project

---

## Contributing

### How can I contribute to ElizaOS?

ElizaOS welcomes contributions from individuals with various skills:

#### Technical Contributions

- **Core Framework Development**: Improve the ElizaOS architecture
- **Plugin Development**: Create new plugins for platforms or capabilities
- **Documentation**: Enhance tutorials, examples, and reference docs
- **Testing**: Write tests and identify issues

#### Non-Technical Contributions

- **Community Support**: Help other users in Discord or forums
- **Content Creation**: Create tutorials, videos, or blog posts
- **Feedback**: Report bugs and suggest improvements
- **Use Cases**: Share how you're using ElizaOS

To get started, visit the GitHub repository: https://github.com/elizaOS/eliza
=======
- **Community Management**: Onboard new members, organize events, moderate discussions, and foster a welcoming community.
- **Content Creation**: Create memes, tutorials, documentation, and videos to share project updates.
- **Translation**: Translate documentation and other materials to make Eliza accessible to a global audience.
- **Domain Expertise**: Provide insights and feedback on specific applications of Eliza in various fields.
>>>>>>> 5a0b514d
<|MERGE_RESOLUTION|>--- conflicted
+++ resolved
@@ -1,71 +1,47 @@
 # Frequently Asked Questions
 
-<<<<<<< HEAD
-## General
-
-### What is ElizaOS?
-
-ElizaOS is an open-source framework for creating AI agents that can interact across multiple platforms through a consistent, extensible architecture. It features a modular design with plugin-based capabilities, entity-component architecture, vector-based memory, and cross-platform integration.
+### What is Eliza?
+
+Eliza is an open-source framework for building AI agents that can interact on platforms like Twitter, Discord, and Telegram. It was created by Shaw and is maintained by the community.
 
 ### What's the difference between v1 and v2?
 
-**Note**: For developers currently using v1, it's recommended to continue with v1 until v2 is fully stable. V2 is designed to be mostly backwards compatible.
-
-**What's New in V2:**
-
-1. **Improved Architecture**
-
-   - Modular package registry system
-   - CLI tool for project and plugin management
-   - Better organized codebase structure
-
-2. **Enhanced Communication**
-
-   - Cross-platform message routing
-   - Better support for autonomous agent actions
-   - More consistent interaction models
-
-3. **Advanced Entity-Component System**
-
-   - Flexible data modeling for agents and users
-   - Dynamic composition of objects without complex inheritance
-   - Better relationship tracking between entities
-=======
-
-### What is Eliza?
-Eliza is an open-source framework for building AI agents that can interact on platforms like Twitter, Discord, and Telegram. It was created by Shaw and is maintained by the community.
-
-### What's the difference between v1 and v2?
-
 Note: It's recommended for devs to keep working with v1, v2 will be mostly backwards compatible
 
 **What's Wrong with V1:**
+
 1. Cluttered: Too many packages directly in the core codebase
 2. Message Handling: Isolated and limited message routing between platforms
 3. Wallet Confusion: Separate wallets for different chains adds friction
 4. Limited Planning: Limited action planning abilities
 
 **What's New in V2:**
+
 1. Better Organization
+
 - New package registry system to submit packages without core code changes
 - More modular and maintainable architecture
 - CLI tool for package management
 
 2. Smarter Communication
+
 - Agents can more easily route messages across different platforms
 - Better support for autonomous actions
 
 3. Simplified Wallet System
+
 - One unified wallet system (like a video game inventory)
 - Better at handling transactions across different blockchains
 - Each "inventory provider" can have its own unique actions
 
 4. Character Improvements
+
 - Characters can now evolve and learn over time
 - All character data stored in a database instead of static files
 - Can grow and change based on community interactions
 
 5. Advanced Planning
+
 - Agents can now plan out a series of actions in advance
 - More strategic and autonomous behavior
 
@@ -74,18 +50,22 @@
 ## Installation and Setup
 
 ### What are the system requirements for running Eliza?
+
 - Node.js version 23+ (specifically 23.3.0 is recommended)
 - pnpm package manager
 - At least 2GB RAM
 - For Windows users: WSL2 (Windows Subsystem for Linux)
 
 ### How do I get started with Eliza?
+
 1. Follow the [quick start guide](/docs/quickstart.md) in the README
-3. Watch the AI Agent Dev School videos on YouTube for step-by-step guidance
-4. Join the Discord community for support
+2. Watch the AI Agent Dev School videos on YouTube for step-by-step guidance
+3. Join the Discord community for support
 
 ### How do I fix common installation issues?
+
 If you encounter build failures or dependency errors:
+
 1. Ensure you're using Node.js v23.3.0: `nvm install 23.3.0 && nvm use 23.3.0`
 2. Clean your environment: `pnpm clean`
 3. Install dependencies: `pnpm install --no-frozen-lockfile`
@@ -94,11 +74,13 @@
    ```bash
    git checkout $(git describe --tags --abbrev=0)
    ```
-   
+
 ### How do I use local models with Eliza?
+
 Use **Ollama** for local models. Install Ollama, download the desired model (e.g., `llama3.1`), set `modelProvider` to `"ollama"` in the character file, and configure `OLLAMA` settings in `.env`.
 
 ### How do I update Eliza to the latest version?
+
 1. Pull the latest changes
 2. Clean your environment: `pnpm clean`
 3. Reinstall dependencies: `pnpm install --no-frozen-lockfile`
@@ -109,7 +91,9 @@
 ## Running Multiple Agents
 
 ### How do I run multiple agents simultaneously?
+
 You have several options:
+
 1. Use the command line:
    ```bash
    pnpm start --characters="characters/agent1.json,characters/agent2.json"
@@ -118,19 +102,21 @@
 3. For production, use separate Docker containers for each agent
 
 ### Can I run multiple agents on one machine?
+
 Yes, but consider:
+
 - Each agent needs its own port configuration
 - Separate the .env files or use character-specific secrets
 - Monitor memory usage (2-4GB RAM per agent recommended)
 
-
-
 ---
 
 ## Twitter/X Integration
 
 ### How do I prevent my agent from spamming or posting duplicates?
+
 Configure your .env file:
+
 ```
 ENABLE_ACTION_PROCESSING=false
 POST_INTERVAL_MIN=900  # 15 minutes minimum
@@ -139,6 +125,7 @@
 ```
 
 ### How do I control which tweets my agent responds to?
+
 1. Configure target users in .env:
    ```
    TWITTER_TARGET_USERS="user1,user2,user3"
@@ -152,26 +139,32 @@
    ```
 
 ### How do I fix Twitter authentication issues?
+
 1. Mark your account as "Automated" in Twitter settings
 2. Ensure proper credentials in .env file
 3. Consider using a residential IP or VPN as Twitter may block cloud IPs
 4. Set up proper rate limiting to avoid suspensions
 
 ### How do I prevent unwanted Twitter interactions?
+
 To better control what tweets your agent responds to, configure `TWITTER_TARGET_USERS` in `.env` and set specific action flags like `TWITTER_LIKES_ENABLE=false` to control interaction types.
 
 ### How do I troubleshoot Twitter authentication issues?
+
 Ensure correct credentials in `.env`, mark account as "Automated" in Twitter settings, and consider using a residential IP to avoid blocks.
 
 ### How do I make my agent respond to Twitter replies?
+
 Set `ENABLE_ACTION_PROCESSING=true` and configure `TWITTER_POLL_INTERVAL`. Target specific users for guaranteed responses.
 
 ### How do I avoid Twitter bot suspensions?
+
 - Mark account as automated in Twitter settings
 - Space out posts (15-20 minutes between interactions)
 - Avoid using proxies
 
 ### How do I fix Twitter authentication issues?
+
 - Ensure correct credentials in .env file
 - Use valid TWITTER_COOKIES format
 - Turn on "Automated" in Twitter profile settings
@@ -181,10 +174,12 @@
 ## Model Configuration
 
 ### How do I switch between different AI models?
+
 In your character.json file:
+
 ```json
 {
-  "modelProvider": "openai",  // or "anthropic", "deepseek", etc.
+  "modelProvider": "openai", // or "anthropic", "deepseek", etc.
   "settings": {
     "model": "gpt-4",
     "maxInputTokens": 200000,
@@ -194,7 +189,9 @@
 ```
 
 ### How do I manage API keys and secrets?
+
 Two options:
+
 1. Global .env file for shared settings
 2. Character-specific secrets in character.json:
    ```json
@@ -212,38 +209,44 @@
 ## Memory and Knowledge Management
 
 ### How does memory management work in ElizaOS?
+
 ElizaOS uses RAG (Retrieval-Augmented Generation) to convert prompts into vector embeddings for efficient context retrieval and memory storage.
 
 ### How do I fix "Cannot generate embedding: Memory content is empty"?
+
 Check your database for null memory entries and ensure proper content formatting when storing new memories.
 
 ### How do I manage my agent's memory?
+
 - To reset memory: Delete the db.sqlite file and restart
 - To add documents: Specify path to file / folder in the characterfile
 - For large datasets: Consider using a vector database
 
 ### How much does it cost to run an agent?
+
 - OpenAI API: Approximately 500 simple replies for $1
 - Server hosting: $5-20/month depending on provider
 - Optional: Twitter API costs if using premium features
 - Local deployment can reduce costs but requires 24/7 uptime
 
 ### How do I clear or reset my agent's memory?
+
 1. Delete the db.sqlite file in the agent/data directory
 2. Restart your agent
 3. Alternatively, use `pnpm cleanstart`
 
 ### How do I add custom knowledge or use RAG with my agent?
+
 1. Convert documents to txt/md format
 2. Use the [folder2knowledge](https://github.com/elizaOS/characterfile/tree/main/scripts) tool
 3. Add to the knowledge section in your character file, [see docs](docs/core/characterfile.md) via `"ragKnowledge": true`
 
-
 ---
 
 ## Plugins and Extensions
 
 ### How do I add plugins to my agent?
+
 1. Add the plugin to your character.json:
    ```json
    {
@@ -255,6 +258,7 @@
 4. Configure any required plugin settings in .env or character file
 
 ### How do I create custom plugins?
+
 1. Create a new directory in packages/plugins
 2. Implement required interfaces (actions, providers, evaluators)
 3. Add to your character's plugins array
@@ -265,6 +269,7 @@
 ## Production Deployment
 
 ### What's the recommended way to deploy Eliza?
+
 1. Use a VPS or cloud provider (DigitalOcean, AWS, Hetzner)
 2. Requirements:
    - Minimum 2GB RAM
@@ -274,6 +279,7 @@
 4. Consider using residential IPs for Twitter bots
 
 ### How do I ensure my agent runs continuously?
+
 1. Use a process manager like PM2:
    ```bash
    npm install -g pm2
@@ -288,6 +294,7 @@
 ## Troubleshooting
 
 ### How do I fix database connection issues?
+
 1. For SQLite:
    - Delete db.sqlite and restart
    - Check file permissions
@@ -297,6 +304,7 @@
    - Ensure proper credentials
 
 ### How do I debug when my agent isn't responding?
+
 1. Enable debug logging in .env:
    ```
    DEBUG=eliza:*
@@ -306,381 +314,40 @@
 4. Check client-specific settings (Twitter, Discord, etc.)
 
 ### How do I resolve embedding dimension mismatch errors?
+
 1. Set `USE_OPENAI_EMBEDDING=true` in .env
 2. Delete db.sqlite to reset embeddings
 3. Ensure consistent embedding models across your setup
 
 ### Why does my agent post in JSON format sometimes?
+
 This usually happens due to incorrect output formatting or template issues. Check your character file's templates and ensure the text formatting is correct without raw JSON objects.
 
 ### How do I make my agent only respond to mentions?
+
 Add a mention filter to your character's configuration and set `ENABLE_ACTION_PROCESSING=false` in your .env file.
 
 ---
 
 ## How can I contribute?
->>>>>>> 5a0b514d
-
-4. **Memory and Knowledge Improvements**
-
-<<<<<<< HEAD
-   - Semantic retrieval of conversations and knowledge
-   - More efficient vector-based memory organization
-   - Better integration of knowledge across contexts
-=======
+
+Eliza welcomes contributions from individuals with a wide range of skills:
+
 - **Participate in community discussions**: Share your memecoin insights, propose new ideas, and engage with other community members.
 - **Contribute to the development of the Eliza platform**: https://github.com/elizaOS/eliza
 - **Help build the Eliza ecosystem**: Create applications / tools, resources, and memes. Give feedback, and spread the word
 
 #### Technical Contributions
->>>>>>> 5a0b514d
-
-5. **Worlds and Rooms**
-   - Structured container model for organizing interactions
-   - More consistent participant management
-   - Cross-platform space mapping
-
----
-
-## Installation and Setup
-
-### What are the system requirements for running ElizaOS?
-
-- Node.js version 23+ (version 23.3.0 is recommended)
-- pnpm package manager (for development) or npx (for using CLI tools)
-- At least 2GB RAM
-- Windows users: WSL2 (Windows Subsystem for Linux) is recommended
-
-### How do I get started with ElizaOS?
-
-1. Use the CLI create command to scaffold a new project:
-   ```bash
-   npx @elizaos/cli create
-   ```
-2. Follow the interactive prompts to set up your project
-3. Navigate to your project directory and start the agent:
-   ```bash
-   cd my-project
-   npx @elizaos/cli start
-   ```
-
-### How do I fix common installation issues?
-
-If you encounter build failures or dependency errors:
-
-1. Ensure you're using Node.js v23.3.0: `nvm install 23.3.0 && nvm use 23.3.0`
-2. Try creating a fresh project using `npx @elizaos/cli create`
-3. Verify your database connection settings
-4. Check the logs for specific error messages
-5. Join the Discord community for support
-
-### How do I use local models with ElizaOS?
-
-Use **Ollama** for local models:
-
-1. Install Ollama on your system
-2. Download your preferred model (e.g., `ollama pull llama3.1`)
-3. Set the model configuration in your project:
-   ```json
-   {
-     "modelProvider": "ollama",
-     "settings": {
-       "OLLAMA_BASE_URL": "http://localhost:11434"
-     }
-   }
-   ```
-
-### How do I update my ElizaOS project?
-
-1. Update the CLI: `npm install -g @elizaos/cli@latest`
-2. Update dependencies in your project:
-   ```bash
-   cd my-project
-   npm update @elizaos/core @elizaos/cli
-   ```
-
----
-
-## Running Agents
-
-### How do I run my agent in production?
-
-Use the `start` command for production:
-
-```bash
-npx @elizaos/cli start
-```
-
-This command will:
-
-1. Load your project configuration
-2. Initialize the database
-3. Load all plugins
-4. Start the HTTP API server
-5. Begin processing messages and events
-
-### How do I run my agent in development mode?
-
-Use the `dev` command during development:
-
-```bash
-npx @elizaos/cli dev
-```
-
-This provides hot reloading and more verbose logging.
-
-### How do I run multiple agents simultaneously?
-
-1. Create separate project directories for each agent
-2. Run each project on a different port:
-
-   ```bash
-   cd agent1-project
-   npx @elizaos/cli start --port 3000
-
-   # In another terminal
-   cd agent2-project
-   npx @elizaos/cli start --port 3001
-   ```
-
-3. For production, consider using separate Docker containers or PM2 instances
-
-### Can I test a specific character configuration?
-
-Yes, use the `--character` flag with the `start` command:
-
-```bash
-npx @elizaos/cli start --character path/to/character.json
-```
-
----
-
-## Platform Integration
-
-### How do I connect my agent to Discord?
-
-1. Install the Discord plugin:
-   ```bash
-   npm install @elizaos/plugin-discord
-   ```
-2. Add the plugin to your project configuration
-3. Configure your Discord credentials in the environment or settings
-4. Start your agent with `npx @elizaos/cli start`
-
-### How do I control platform-specific behaviors?
-
-Each platform plugin has its own configuration options. For example, to control Discord interactions:
-
-```json
-{
-  "plugins": ["@elizaos/plugin-discord"],
-  "settings": {
-    "DISCORD_TOKEN": "your-token",
-    "DISCORD_MENTIONS_ONLY": true,
-    "DISCORD_CHANNELS": "general,bot-chat"
-  }
-}
-```
-
-### How do I connect to multiple platforms at once?
-
-Add multiple platform plugins to your project:
-
-```json
-{
-  "plugins": ["@elizaos/plugin-discord", "@elizaos/plugin-telegram"]
-}
-```
-
-Each plugin will handle connections to its respective platform.
-
----
-
-## Memory and Knowledge Management
-
-### How does memory management work in ElizaOS?
-
-ElizaOS uses a vector-based memory system with different types:
-
-<<<<<<< HEAD
-- Messages: Conversations stored with embeddings for semantic search
-- Facts: Extracted knowledge from conversations
-- Documents: External knowledge processed into fragments
-
-Memory is retrieved contextually based on relevance to current conversations.
-
-### How do I add external knowledge to my agent?
-
-1. Add knowledge files to your project's `knowledge` directory
-2. Ensure your project configuration includes these paths:
-   ```json
-   {
-     "knowledge": ["./knowledge/documents", { "path": "./knowledge/private", "shared": false }]
-   }
-   ```
-3. Start your agent, which will process and embed this knowledge
-
-### How do I clear or reset my agent's memory?
-
-1. For PGLite: Delete the db.sqlite file in your project directory
-2. For PostgreSQL: Use database tools to clear specific tables
-3. Restart your agent with `npx @elizaos/cli start`
-
-### How much does it cost to run an agent?
-
-Costs vary based on:
-
-- Model provider (OpenAI, Anthropic, etc.) and usage
-- Server hosting ($5-20/month depending on provider)
-- Database hosting (if using external PostgreSQL)
-- Platform API costs (if using premium features)
-
-Using local models can significantly reduce costs.
-
----
-
-## Plugins and Extensions
-
-### How do I create a new plugin?
-
-Use the CLI create command with the plugin type:
-
-```bash
-npx @elizaos/cli create --type plugin
-```
-
-This will scaffold a plugin project with the necessary structure.
-
-### How do I add plugins to my project?
-
-1. Install the plugin: `npm install @elizaos/plugin-name`
-2. Add it to your project configuration:
-   ```json
-   {
-     "plugins": ["@elizaos/plugin-name"]
-   }
-   ```
-3. Configure any plugin-specific settings
-4. Restart your agent
-
-### How do I publish my plugin?
-
-Use the plugins publish command:
-
-```bash
-npx @elizaos/cli plugin publish
-```
-
-This validates your plugin and publishes it to the registry.
-
----
-
-## Worlds and Rooms
-
-### What are worlds and rooms in ElizaOS?
-
-- **Worlds** are containers for entities and rooms, similar to Discord servers or Slack workspaces
-- **Rooms** are interaction spaces within worlds, like channels or direct messages
-- Entities (users and agents) participate in rooms and can belong to worlds
-
-### How do I create a world programmatically?
-
-```typescript
-const worldId = await runtime.createWorld({
-  name: 'My Project Space',
-  agentId: runtime.agentId,
-  serverId: 'external-system-id',
-});
-```
-
-### How do I manage rooms in a world?
-
-```typescript
-// Create a room in a world
-const roomId = await runtime.createRoom({
-  name: 'general-chat',
-  source: 'discord',
-  type: ChannelType.GROUP,
-  worldId: parentWorldId,
-});
-
-// Add participants to a room
-await runtime.addParticipant(entityId, roomId);
-```
-
----
-
-## Troubleshooting
-
-### How do I debug when my agent isn't responding?
-
-1. Check the console logs for error messages
-2. Verify your database connection is working
-3. Ensure model API keys are valid
-4. Check platform-specific configurations
-5. Try running with `--configure` to reset configurations:
-   ```bash
-   npx @elizaos/cli start --configure
-   ```
-
-### How do I resolve database connection issues?
-
-1. For PGLite:
-   - Check file permissions
-   - Try deleting and recreating the database
-2. For PostgreSQL:
-   - Verify connection string
-   - Check database exists and is accessible
-   - Ensure proper credentials
-
-### Why am I seeing model API errors?
-
-Common causes:
-
-1. Invalid or expired API key
-2. Rate limiting or quota exceeded
-3. Incompatible model parameters
-4. Network connectivity issues
-
-Try setting `--configure` to update your model settings:
-
-```bash
-npx @elizaos/cli start --configure
-```
-
-### How do I fix "Cannot generate embedding" errors?
-
-1. Check that your model provider supports embeddings
-2. Verify API keys for the embedding model
-3. Ensure content being embedded is not empty or malformed
-4. For consistency, use the same embedding model throughout your project
-
----
-
-## Contributing
-
-### How can I contribute to ElizaOS?
-
-ElizaOS welcomes contributions from individuals with various skills:
-
-#### Technical Contributions
-
-- **Core Framework Development**: Improve the ElizaOS architecture
-- **Plugin Development**: Create new plugins for platforms or capabilities
-- **Documentation**: Enhance tutorials, examples, and reference docs
-- **Testing**: Write tests and identify issues
+
+- **Develop new actions, clients, providers, and evaluators**: Extend Eliza's functionality by creating new modules or enhancing existing ones.
+- **Contribute to database management**: Improve or expand Eliza's database capabilities using PostgreSQL, SQLite, or SQL.js.
+- **Enhance local development workflows**: Improve documentation and tools for local development using SQLite and VS Code.
+- **Fine-tune models**: Optimize existing models or implement new models for specific tasks and personalities.
+- **Contribute to the autonomous trading system and trust engine**: Leverage expertise in market analysis, technical analysis, and risk management to enhance these features.
 
 #### Non-Technical Contributions
 
-- **Community Support**: Help other users in Discord or forums
-- **Content Creation**: Create tutorials, videos, or blog posts
-- **Feedback**: Report bugs and suggest improvements
-- **Use Cases**: Share how you're using ElizaOS
-
-To get started, visit the GitHub repository: https://github.com/elizaOS/eliza
-=======
 - **Community Management**: Onboard new members, organize events, moderate discussions, and foster a welcoming community.
 - **Content Creation**: Create memes, tutorials, documentation, and videos to share project updates.
 - **Translation**: Translate documentation and other materials to make Eliza accessible to a global audience.
-- **Domain Expertise**: Provide insights and feedback on specific applications of Eliza in various fields.
->>>>>>> 5a0b514d
+- **Domain Expertise**: Provide insights and feedback on specific applications of Eliza in various fields.