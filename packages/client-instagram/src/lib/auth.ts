--- conflicted
+++ resolved
@@ -13,36 +13,9 @@
     runtime: IAgentRuntime,
     config: InstagramConfig
 ): Promise<InstagramState> {
-<<<<<<< HEAD
-  const ig = getIgClient();
-  const state = createInitialState();
-
-  try {
-    // Generate device ID
-    ig.state.generateDevice(config.INSTAGRAM_USERNAME);
-
-    // Attempt to load cached session
-    const cachedSession = await runtime.cacheManager.get('instagram/session');
-    if (cachedSession) {
-      try {
-        await ig.state.deserialize(cachedSession);
-        const profile = await fetchProfile(runtime, config);
-        return {
-          ...state,
-          isInitialized: true,
-          profile
-        };
-      } catch {
-        elizaLogger.warn('Cached session invalid, proceeding with fresh login');
-      }
-    }
-
-    // Proceed with fresh login
-=======
     const ig = getIgClient();
     const state = createInitialState();
 
->>>>>>> a00f7237
     try {
         // Generate device ID
         ig.state.generateDevice(config.INSTAGRAM_USERNAME);
