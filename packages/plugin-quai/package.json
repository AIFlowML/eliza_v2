{
    "name": "@elizaos/plugin-quai",
<<<<<<< HEAD
    "version": "0.1.9",
=======
    "version": "0.1.8-alpha.1",
>>>>>>> d5f2924d
    "main": "dist/index.js",
    "type": "module",
    "types": "dist/index.d.ts",
    "dependencies": {
        "@avnu/avnu-sdk": "^2.1.1",
        "@elizaos/core": "workspace:*",
        "@elizaos/plugin-trustdb": "workspace:*",
        "quais": "1.0.0-alpha.25",
        "tsup": "^8.3.5",
        "vitest": "^2.1.4"
    },
    "scripts": {
        "build": "tsup --format esm --dts",
        "test": "vitest",
        "lint": "eslint --fix  --cache ."
    },
    "peerDependencies": {
        "whatwg-url": "7.1.0"
    }
}<|MERGE_RESOLUTION|>--- conflicted
+++ resolved
@@ -1,27 +1,23 @@
 {
-    "name": "@elizaos/plugin-quai",
-<<<<<<< HEAD
-    "version": "0.1.9",
-=======
-    "version": "0.1.8-alpha.1",
->>>>>>> d5f2924d
-    "main": "dist/index.js",
-    "type": "module",
-    "types": "dist/index.d.ts",
-    "dependencies": {
-        "@avnu/avnu-sdk": "^2.1.1",
-        "@elizaos/core": "workspace:*",
-        "@elizaos/plugin-trustdb": "workspace:*",
-        "quais": "1.0.0-alpha.25",
-        "tsup": "^8.3.5",
-        "vitest": "^2.1.4"
-    },
-    "scripts": {
-        "build": "tsup --format esm --dts",
-        "test": "vitest",
-        "lint": "eslint --fix  --cache ."
-    },
-    "peerDependencies": {
-        "whatwg-url": "7.1.0"
-    }
+	"name": "@elizaos/plugin-quai",
+	"version": "0.1.9",
+	"main": "dist/index.js",
+	"type": "module",
+	"types": "dist/index.d.ts",
+	"dependencies": {
+		"@avnu/avnu-sdk": "^2.1.1",
+		"@elizaos/core": "workspace:*",
+		"@elizaos/plugin-trustdb": "workspace:*",
+		"quais": "1.0.0-alpha.25",
+		"tsup": "^8.3.5",
+		"vitest": "^2.1.4"
+	},
+	"scripts": {
+		"build": "tsup --format esm --dts",
+		"test": "vitest",
+		"lint": "eslint --fix  --cache ."
+	},
+	"peerDependencies": {
+		"whatwg-url": "7.1.0"
+	}
 }