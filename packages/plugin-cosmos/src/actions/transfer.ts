import { transferTemplate } from "../templates";
import { Asset, CosmosTransferParams, Transaction } from "../types";
import { PaidFee } from "../services/paid-fee";
import { FeeEstimator } from "../services/fee-estimator";
import { getNativeAssetByChainName } from "@chain-registry/utils";
import { assets } from "chain-registry";
import {
    CosmosWalletChainsData, cosmosWalletProvider,
} from "../providers/wallet.ts";
import {
    composeContext,
    generateObjectDeprecated,
    HandlerCallback,
    IAgentRuntime,
    Memory,
    ModelClass,
    State,
} from "@ai16z/eliza";
import BigNumber from "bignumber.js";
import { AssetList } from "@chain-registry/types";
import { Coin } from "@cosmjs/stargate";

export class TransferAction {
    constructor(private cosmosChainsData: CosmosWalletChainsData) {
        this.cosmosChainsData = cosmosChainsData;
    }

    async transfer(params: CosmosTransferParams): Promise<Transaction> {
        const signingCosmWasmClient =
            this.cosmosChainsData.getSigningCosmWasmClient(params.fromChain);

        const senderAddress = await this.cosmosChainsData.getWalletAddress(
            params.fromChain
        );

        if (!senderAddress) {
            throw new Error("No sender address");
        }

        if (!params.toAddress) {
            throw new Error("No receiver address");
        }

        const chainAssets: AssetList = this.cosmosChainsData.getAssetsList(
            params.fromChain
        );

        const formatedDenom = params.denomOrIbc.toString();

        const assetToTransfer = formatedDenom
            ? chainAssets.assets.find(
                  (asset) =>
                      asset.display === formatedDenom ||
                      asset.ibc?.source_denom === formatedDenom ||
                      asset.base === formatedDenom
              )
            : getNativeAssetByChainName(assets, params.fromChain);

        if (!assetToTransfer) {
            throw new Error(`Asset not found for denom: ${params.denomOrIbc}`);
        }

        const coin: Coin = {
            denom: assetToTransfer.base,
            amount: this.toBaseDenomAmount(params.amount, assetToTransfer),
        };

        const feeEstimator = new FeeEstimator(signingCosmWasmClient);
        const fee = await feeEstimator.estimateGasForSendTokens(
            senderAddress,
            params.toAddress,
            [coin]
        );

        const safeFee = Math.ceil(fee * 1.2).toString();

        const txDeliveryResponse = await signingCosmWasmClient.sendTokens(
            senderAddress,
            params.toAddress,
            [coin],
            { gas: safeFee, amount: [{ ...coin, amount: safeFee }] }
        );

        const gasPaidInUOM =
            PaidFee.getInstanceWithDefaultEvents().getPaidFeeFromReceipt(
                txDeliveryResponse
            );

        return {
            from: senderAddress,
            to: params.toAddress,
            gasPaidInUOM,
            txHash: txDeliveryResponse.transactionHash,
        };
    }

    private toBaseDenomAmount(amount: string, asset: Asset): string {
        const displayDenomUnit = asset.denom_units.find(
            (unit) => unit.denom === asset.display
        );
        if (!displayDenomUnit) {
            throw new Error(
                `Display unit not found for asset: ${asset.display}`
            );
        }
        return new BigNumber(amount)
            .multipliedBy(10 ** displayDenomUnit.exponent)
            .decimalPlaces(0, BigNumber.ROUND_DOWN)
            .toString();
    }
}

export const transferAction = {
    name: "COSMOS_TRANSFER",
    description: "Transfer tokens between addresses on the same chain",
    handler: async (
        _runtime: IAgentRuntime,
        _message: Memory,
        state: State,
        _options: { [key: string]: unknown },
        _callback?: HandlerCallback
    ) => {
        // Compose transfer context
        const transferContext = composeContext({
            state: state,
            template: transferTemplate,
            templatingEngine: "handlebars",
        });

        // Generate transfer content
        const content = await generateObjectDeprecated({
            runtime: _runtime,
            context: transferContext,
            modelClass: ModelClass.SMALL,
        });

        const paramOptions: CosmosTransferParams = {
            fromChain: content.fromChain,
            denomOrIbc: content.denomOrIbc,
            amount: content.amount,
            toAddress: content.toAddress,
        };

<<<<<<< HEAD
        const walletProvider: CosmosWalletChainsData =
            await cosmosWalletProvider.initWalletChainsData(_runtime);

        const action = new TransferAction(walletProvider);

=======
>>>>>>> 331c6437
        try {
            const walletProvider = await initWalletProvider(
                _runtime,
                paramOptions.fromChain
            );

            const action = new TransferAction(walletProvider);

            const transferResp = await action.transfer(paramOptions);
            if (_callback) {
                await _callback({
                    text: `Successfully transferred ${paramOptions.amount} tokens to ${paramOptions.toAddress}\nTransaction Hash: ${transferResp.txHash}`,
                    content: {
                        success: true,
                        hash: transferResp.txHash,
                        amount: paramOptions.amount,
                        recipient: transferResp.to,
                        chain: content.fromChain,
                    },
                });

                const newMemory: Memory = {
                    userId: _message.agentId,
                    agentId: _message.agentId,
                    roomId: _message.roomId,
                    content: {
                        text: `Transaction ${paramOptions.amount} ${paramOptions.denomOrIbc} to address ${paramOptions.toAddress} on chain ${paramOptions.toAddress} was successful.`,
                    },
                };

                await _runtime.messageManager.createMemory(newMemory);
            }
            return true;
        } catch (error) {
            console.error("Error during token transfer:", error);
            if (_callback) {
                await _callback({
                    text: `Error transferring tokens: ${error.message}`,
                    content: { error: error.message },
                });
            }

            const newMemory: Memory = {
                userId: _message.agentId,
                agentId: _message.agentId,
                roomId: _message.roomId,
                content: {
                    text: `Transaction ${paramOptions.amount} ${paramOptions.denomOrIbc} to address ${paramOptions.toAddress} on chain ${paramOptions.toAddress} was unsuccessful.`,
                },
            };

            await _runtime.messageManager.createMemory(newMemory);

            return false;
        }
    },
    template: transferTemplate,
    validate: async (runtime: IAgentRuntime) => {
        const mnemonic = runtime.getSetting("COSMOS_RECOVERY_PHRASE");
        const availableChains = runtime.getSetting("COSMOS_AVAILABLE_CHAINS");
        const availableChainsArray = availableChains?.split(",");

        return !(mnemonic && availableChains && availableChainsArray.length);
    },
    examples: [
        [
            {
                user: "{{user1}}",
                content: {
                    text: "Make transfer {{0.0001 OM}} to {{mantra1pcnw46km8m5amvf7jlk2ks5std75k73aralhcf}} on {{mantrachaintestnet2}}",
                    action: "COSMOS_TRANSFER",
                },
            },
            {
                user: "{{user2}}",
                content: {
                    text: "",
                    action: "COSMOS_TRANSFER",
                },
            },
        ],
        [
            {
                user: "{{user1}}",
                content: {
                    text: "Send {{10 OSMO}} to {{osmo13248w8dtnn07sxc3gq4l3ts4rvfyat6f4qkdd6}} on {{osmosistestnet}}",
                    action: "COSMOS_TRANSFER",
                },
            },
            {
                user: "{{user2}}",
                content: {
                    text: "",
                    action: "COSMOS_TRANSFER",
                },
            },
        ],
        [
            {
                user: "{{user1}}",
                content: {
                    text: "Send {{0.0001 OM}} on {{mantrachaintestnet2}} to {{mantra1pcnw46km8m5amvf7jlk2ks5std75k73aralhcf}}",
                    action: "COSMOS_TRANSFER",
                },
            },
            {
                user: "{{user2}}",
                content: {
                    text: "",
                    action: "COSMOS_TRANSFER",
                },
            },
        ],
    ],
    similes: [
        "COSMOS_SEND_TOKENS",
        "COSMOS_TOKEN_TRANSFER",
        "COSMOS_MOVE_TOKENS",
    ],
};<|MERGE_RESOLUTION|>--- conflicted
+++ resolved
@@ -5,7 +5,8 @@
 import { getNativeAssetByChainName } from "@chain-registry/utils";
 import { assets } from "chain-registry";
 import {
-    CosmosWalletChainsData, cosmosWalletProvider,
+    CosmosWalletChainsData,
+    cosmosWalletProvider,
 } from "../providers/wallet.ts";
 import {
     composeContext,
@@ -141,19 +142,9 @@
             toAddress: content.toAddress,
         };
 
-<<<<<<< HEAD
-        const walletProvider: CosmosWalletChainsData =
-            await cosmosWalletProvider.initWalletChainsData(_runtime);
-
-        const action = new TransferAction(walletProvider);
-
-=======
->>>>>>> 331c6437
         try {
-            const walletProvider = await initWalletProvider(
-                _runtime,
-                paramOptions.fromChain
-            );
+            const walletProvider: CosmosWalletChainsData =
+                await cosmosWalletProvider.initWalletChainsData(_runtime);
 
             const action = new TransferAction(walletProvider);
 
