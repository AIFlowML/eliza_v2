--- conflicted
+++ resolved
@@ -13,10 +13,7 @@
 } from "@/components/ui/sidebar";
 import { useAgents } from "@/hooks/use-query-hooks";
 import info from "@/lib/info.json";
-<<<<<<< HEAD
-=======
 import type { Agent } from "@elizaos/core";
->>>>>>> ac0ca316
 import { Book, Cog, User } from "lucide-react";
 import { NavLink, useLocation } from "react-router";
 import ConnectionStatus from "./connection-status";
