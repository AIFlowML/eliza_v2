--- conflicted
+++ resolved
@@ -217,9 +217,6 @@
 
 # Story
 STORY_PRIVATE_KEY= # Story private key
-<<<<<<< HEAD
 STORY_API_BASE_URL= # Story API base URL
 STORY_API_KEY= # Story API key
-=======
-PINATA_JWT= # Pinata JWT for uploading files to IPFS
->>>>>>> c176e1e8
+PINATA_JWT= # Pinata JWT for uploading files to IPFS